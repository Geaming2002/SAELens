--- conflicted
+++ resolved
@@ -20,11 +20,7 @@
 datasets = "^2.17.1"
 babe = "^0.0.7"
 nltk = "^3.8.1"
-<<<<<<< HEAD
 sae-vis = { git = "https://github.com/callummcdougall/sae_vis.git", branch = "fix_loading_saelens_sae" }
-=======
-sae-vis = "^0.2.15"
->>>>>>> 6a056b7b
 mkdocs = "^1.5.3"
 mkdocs-material = "^9.5.15"
 mkdocs-autorefs = "^1.0.1"
