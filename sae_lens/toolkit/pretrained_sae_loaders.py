import json
from typing import Any, Optional, Protocol

import torch
from huggingface_hub import hf_hub_download
from huggingface_hub.utils._errors import EntryNotFoundError
from safetensors import safe_open


# loaders take in a repo_id, folder_name, device, and whether to force download, and returns a tuple of config and state_dict
class PretrainedSaeLoader(Protocol):

    def __call__(
        self,
        repo_id: str,
        folder_name: str,
        device: str | torch.device | None = None,
        force_download: bool = False,
        cfg_overrides: dict[str, Any] | None = None,
    ) -> tuple[dict[str, Any], dict[str, torch.Tensor], Optional[torch.Tensor]]: ...


def sae_lens_loader(
    repo_id: str,
    folder_name: str,
    device: Optional[str] = None,
    force_download: bool = False,
    cfg_overrides: Optional[dict[str, Any]] = None,
) -> tuple[dict[str, Any], dict[str, torch.Tensor], Optional[torch.Tensor]]:
    cfg_filename = f"{folder_name}/cfg.json"
    cfg_path = hf_hub_download(
        repo_id=repo_id, filename=cfg_filename, force_download=force_download
    )

    weights_filename = f"{folder_name}/sae_weights.safetensors"
    sae_path = hf_hub_download(
        repo_id=repo_id, filename=weights_filename, force_download=force_download
    )

    # TODO: Make this cleaner. I hate try except statements.
    try:
        sparsity_filename = f"{folder_name}/sparsity.safetensors"
        log_sparsity_path = hf_hub_download(
            repo_id=repo_id, filename=sparsity_filename, force_download=force_download
        )
    except EntryNotFoundError:
        log_sparsity_path = None  # no sparsity file

    if device is None:
        device = "cuda" if torch.cuda.is_available() else "cpu"

    # TODO: don't call a function at the end of another like this. Poor form.
    return load_pretrained_sae_lens_sae_components(
        cfg_path,
        sae_path,
        device,
        log_sparsity_path=log_sparsity_path,
        cfg_overrides=cfg_overrides,
    )


def connor_rob_hook_z_loader(
    repo_id: str,
    folder_name: str,
    device: Optional[str] = None,
    force_download: bool = False,
) -> tuple[dict[str, Any], dict[str, torch.Tensor], None]:

    file_path = hf_hub_download(
        repo_id=repo_id, filename=folder_name, force_download=force_download
    )
    config_path = folder_name.split(".pt")[0] + "_cfg.json"
    config_path = hf_hub_download(repo_id, config_path)
    old_cfg_dict = json.load(open(config_path, "r"))

    weights = torch.load(file_path, map_location=device)
    # weights_filename = f"{folder_name}/sae_weights.safetensors"
    # sae_path = hf_hub_download(
    #     repo_id=repo_id, filename=weights_filename, force_download=force_download
    # )
    # if device is None:
    #     device = "cuda" if torch.cuda.is_available() else "cpu"

    # return load_pretrained_sae_lens_sae_components(cfg_path, sae_path, device)

    # old_cfg_dict = {
    #     "seed": 49,
    #     "batch_size": 4096,
    #     "buffer_mult": 384,
    #     "lr": 0.0012,
    #     "num_tokens": 2000000000,
    #     "l1_coeff": 1.8,
    #     "beta1": 0.9,
    #     "beta2": 0.99,
    #     "dict_mult": 32,
    #     "seq_len": 128,
    #     "enc_dtype": "fp32",
    #     "model_name": "gpt2-small",
    #     "site": "z",
    #     "layer": 0,
    #     "device": "cuda",
    #     "reinit": "reinit",
    #     "head": "cat",
    #     "concat_heads": True,
    #     "resample_scheme": "anthropic",
    #     "anthropic_neuron_resample_scale": 0.2,
    #     "dead_direction_cutoff": 1e-06,
    #     "re_init_every": 25000,
    #     "anthropic_resample_last": 12500,
    #     "resample_factor": 0.01,
    #     "num_resamples": 4,
    #     "wandb_project_name": "gpt2-L0-20240117",
    #     "wandb_entity": "ckkissane",
    #     "save_state_dict_every": 50000,
    #     "b_dec_init": "zeros",
    #     "sched_type": "cosine_warmup",
    #     "sched_epochs": 1000,
    #     "sched_lr_factor": 0.1,
    #     "sched_warmup_epochs": 1000,
    #     "sched_finish": True,
    #     "anthropic_resample_batches": 100,
    #     "eval_every": 1000,
    #     "model_batch_size": 512,
    #     "buffer_size": 1572864,
    #     "buffer_batches": 12288,
    #     "act_name": "blocks.0.attn.hook_z",
    #     "act_size": 768,
    #     "dict_size": 24576,
    #     "name": "gpt2-small_0_24576_z",
    # }

    cfg_dict = {
        "architecture": "standard",
        "d_in": old_cfg_dict["act_size"],
        "d_sae": old_cfg_dict["dict_size"],
        "dtype": "float32",
        "device": device if device is not None else "cpu",
        "model_name": "gpt2-small",
        "hook_name": old_cfg_dict["act_name"],
        "hook_layer": old_cfg_dict["layer"],
        "hook_head_index": None,
        "activation_fn_str": "relu",
        "apply_b_dec_to_input": True,
        "finetuning_scaling_factor": False,
        "sae_lens_training_version": None,
        "prepend_bos": True,
        "dataset_path": "Skylion007/openwebtext",
        "context_size": 128,
        "normalize_activations": "none",
        "dataset_trust_remote_code": True,
    }

    return cfg_dict, weights, None


def mistral_7b_josh_engels_loader(
    repo_id: str,
    folder_name: str,
    device: Optional[str] = None,
    force_download: bool = False,
    cfg_overrides: Optional[dict[str, Any]] = None,
) -> tuple[dict[str, Any], dict[str, torch.Tensor], Optional[torch.Tensor]]:

    cfg_dict, state_dict, log_sparsity = sae_lens_loader(
        repo_id, folder_name, device, force_download, cfg_overrides
    )

    # this is redundant now but can remove later. We should just use the config overrides.
    cfg_dict["normalize_activations"] = "constant_norm_rescale"
    return cfg_dict, state_dict, log_sparsity


def load_pretrained_sae_lens_sae_components(
    cfg_path: str,
    weight_path: str,
    device: str = "cpu",
    dtype: str = "float32",
    log_sparsity_path: Optional[str] = None,
    cfg_overrides: Optional[dict[str, Any]] = None,
) -> tuple[dict[str, Any], dict[str, torch.Tensor], Optional[torch.Tensor]]:
    with open(cfg_path, "r") as f:
        cfg_dict = json.load(f)

<<<<<<< HEAD
    # apply overrides
    if cfg_overrides is not None:
        cfg_dict.update(cfg_overrides)

    cfg_dict["architecture"] = (
        "standard"  # TODO: modify this when we add support for loading more architectures
    )
=======
    if "architecture" not in cfg_dict:
        cfg_dict["architecture"] = (
            "standard"  # TODO: modify this when we add support for loading more architectures
        )
>>>>>>> 136d8edc

    # filter config for varnames
    cfg_dict["device"] = device
    cfg_dict["dtype"] = dtype

    # # # Removing this since we should add it during instantiation of the SAE, not the SAE config.
    # # TODO: if we change our SAE implementation such that old versions need conversion to be
    # # loaded, we can inspect the original "sae_lens_version" and apply a conversion function here.
    # config["sae_lens_version"] = __version__

    # check that the config is valid
    for key in ["d_sae", "d_in", "dtype"]:
        assert key in cfg_dict, f"config missing key {key}"

    state_dict = {}
    with safe_open(weight_path, framework="pt", device=device) as f:  # type: ignore
        for k in f.keys():
            state_dict[k] = f.get_tensor(k)

    # get sparsity tensor if it exists
    if log_sparsity_path is not None:
        with safe_open(log_sparsity_path, framework="pt", device=device) as f:  # type: ignore
            log_sparsity = f.get_tensor("sparsity")
    else:
        log_sparsity = None

    if "prepend_bos" not in cfg_dict:
        # default to True for backwards compatibility
        cfg_dict["prepend_bos"] = True

    if "dataset_trust_remote_code" not in cfg_dict:
        # default to True for backwards compatibility
        cfg_dict["dataset_trust_remote_code"] = True

    if "apply_b_dec_to_input" not in cfg_dict:
        # default to True for backwards compatibility
        cfg_dict["apply_b_dec_to_input"] = True

    if "finetuning_scaling_factor" not in cfg_dict:
        # default to False for backwards compatibility
        cfg_dict["finetuning_scaling_factor"] = False

    if "sae_lens_training_version" not in cfg_dict:
        cfg_dict["sae_lens_training_version"] = None

    if "activation_fn_str" not in cfg_dict:
        if "activation_fn" in cfg_dict:  # older config might call it activation fn
            cfg_dict["activation_fn_str"] = cfg_dict["activation_fn"]
        else:
            cfg_dict["activation_fn_str"] = "relu"

    # if missing then none.
    if "normalize_activations" not in cfg_dict:
        cfg_dict["normalize_activations"] = "none"
    # if bool and True, then it's the April update method of normalizing activations and hasn't been folded in.
    if "normalize_activations" in cfg_dict and isinstance(
        cfg_dict["normalize_activations"], bool
    ):
        # backwards compatibility
        cfg_dict["normalize_activations"] = (
            "none"
            if not cfg_dict["normalize_activations"]
            else "expected_average_only_in"
        )

    if "scaling_factor" in state_dict:
        # we were adding it anyway for a period of time but are no longer doing so.
        # so we should delete it if
        if torch.allclose(
            state_dict["scaling_factor"],
            torch.ones_like(state_dict["scaling_factor"]),
        ):
            del state_dict["scaling_factor"]
            cfg_dict["finetuning_scaling_factor"] = False
        else:
            assert cfg_dict[
                "finetuning_scaling_factor"
            ], "Scaling factor is present but finetuning_scaling_factor is False."
            state_dict["finetuning_scaling_factor"] = state_dict["scaling_factor"]
            del state_dict["scaling_factor"]
    else:
        # it's there and it's not all 1's, we should use it.
        cfg_dict["finetuning_scaling_factor"] = False

    return cfg_dict, state_dict, log_sparsity


# TODO: add more loaders for other SAEs not trained by us

NAMED_PRETRAINED_SAE_LOADERS: dict[str, PretrainedSaeLoader] = {
    "sae_lens": sae_lens_loader,  # type: ignore
    "connor_rob_hook_z": connor_rob_hook_z_loader,  # type: ignore
    "mistral_7b_josh_engels_loader": mistral_7b_josh_engels_loader,  # type: ignore
}<|MERGE_RESOLUTION|>--- conflicted
+++ resolved
@@ -181,21 +181,16 @@
     with open(cfg_path, "r") as f:
         cfg_dict = json.load(f)
 
-<<<<<<< HEAD
     # apply overrides
     if cfg_overrides is not None:
         cfg_dict.update(cfg_overrides)
 
-    cfg_dict["architecture"] = (
-        "standard"  # TODO: modify this when we add support for loading more architectures
-    )
-=======
+
     if "architecture" not in cfg_dict:
         cfg_dict["architecture"] = (
             "standard"  # TODO: modify this when we add support for loading more architectures
         )
->>>>>>> 136d8edc
-
+        
     # filter config for varnames
     cfg_dict["device"] = device
     cfg_dict["dtype"] = dtype
